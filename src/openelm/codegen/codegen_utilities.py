--- conflicted
+++ resolved
@@ -29,37 +29,6 @@
     return seed
 
 
-<<<<<<< HEAD
-=======
-def create_model(path=None, fp16=True):
-    config = AutoConfig.from_pretrained(path)
-    if config.model_type == "codegen" or config.model_type == "gpt_neox":
-        # causal models: codegen, diff, Pythia
-        if fp16:
-            return AutoModelForCausalLM.from_pretrained(
-                path, torch_dtype=torch.float16, low_cpu_mem_usage=True
-            )
-        else:
-            return AutoModelForCausalLM.from_pretrained(path)
-    elif config.model_type == "t5":
-        # FLAN-T5
-        if fp16:
-            return AutoModelForSeq2SeqLM.from_pretrained(
-                path, torch_dtype=torch.float16, low_cpu_mem_usage=True
-            )
-        else:
-            return AutoModelForSeq2SeqLM.from_pretrained(path)
-    else:
-        # assume causal
-        if fp16:
-            return AutoModelForCausalLM.from_pretrained(
-                path, torch_dtype=torch.float16, low_cpu_mem_usage=True
-            )
-        else:
-            return AutoModelForCausalLM.from_pretrained(path)
-
-
->>>>>>> ca98bd2c
 def truncate(completion: str, def_num=1, print_num=0, only_local_scope=False):
     def find_re(string, pattern, start_pos):
         m = pattern.search(string, start_pos)
@@ -102,34 +71,26 @@
         device = torch.device("cuda")
 
     tokenizer = AutoTokenizer.from_pretrained(cfg.model_path)
-<<<<<<< HEAD
-    tokenizer.padding_side = "left"
-    tokenizer.pad_token = tokenizer.eos_token
-
-    model = AutoModelForCausalLM.from_pretrained(
-        cfg.model_path,
-        torch_dtype=torch.float16 if cfg.fp16 else None,
-        low_cpu_mem_usage=cfg.fp16,
-    ).to(device)
-
-=======
     # TODO: may need to check model type to determine padding
     tokenizer.padding_side = "left"
     tokenizer.pad_token = tokenizer.eos_token
     if tokenizer.model_max_length > 32768:
         tokenizer.model_max_length = 2048
 
-    # if codegen_tokenizer:
-    #     tokenizer.pad_token = 50256
+    tokenizer.pad_token = tokenizer.eos_token
 
-    if cfg.gpus > 1:
-        model = torch.nn.DataParallel(
-            create_model(cfg.model_path, fp16=use_fp16),
-            device_ids=list(range(cfg.gpus)),
-        ).to(device)
+    autoconfig = AutoConfig.from_pretrained(cfg.model_path)
+
+    if autoconfig.model_type == "t5":
+        model_cls = AutoModelForSeq2SeqLM
     else:
-        model = create_model(cfg.model_path, fp16=use_fp16).to(device)
->>>>>>> ca98bd2c
+        model_cls = AutoModelForCausalLM
+    model = model_cls.from_pretrained(
+        cfg.model_path,
+        torch_dtype=torch.float16 if cfg.fp16 else None,
+        low_cpu_mem_usage=cfg.fp16,
+    ).to(device)
+
     return model, tokenizer, device
 
 
