--- conflicted
+++ resolved
@@ -197,7 +197,9 @@
         fixed_inputs (dict[str, str], optional): Individual-specific fields to fill in. Defaults to None.
     """
 
-    def __init__(self, prompt: PromptTemplate, fixed_inputs: dict[str, str] = None):
+    def __init__(
+        self, prompt: PromptTemplate, fixed_inputs: Optional[dict[str, str]] = None
+    ):
         self.fixed_inputs = fixed_inputs
         if fixed_inputs:
             self.prompt = prompt.partial(**fixed_inputs)
@@ -553,11 +555,7 @@
         """
         Constructs a prompt for generating Sodaracers.
 
-<<<<<<< HEAD
-        Parameters:
-=======
         Args:
->>>>>>> ca98bd2c
             code_batch (Optional[Union[list[str], str]], optional): A
             list of program strings or a single program string. Defaults to None.
 
@@ -698,11 +696,8 @@
 
     def mutate(self, sodaracer_list: list[Sodaracer]) -> list[Sodaracer]:
         """
-<<<<<<< HEAD
-=======
         Mutates a list of Sodaracer programs.
 
->>>>>>> ca98bd2c
         Given a list of Sodaracer programs, constructs a prompt for each program,
         generate a list of new programs by mutating the prompts, and returns a
         list of new Sodaracer programs.
