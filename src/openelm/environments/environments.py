import json
import math
import string
import sys
import warnings
from abc import ABC, abstractmethod
from copy import deepcopy
from typing import Generic, Optional, Type, TypeVar, Union
import warnings
import re

import numpy as np
import requests
from langchain import PromptTemplate
from langchain.chains import LLMChain
<<<<<<< HEAD
from langchain.schema import HumanMessage
=======
from transformers import pipeline
from sklearn.decomposition import PCA
from sklearn.preprocessing import StandardScaler
from openai.embeddings_utils import get_embedding, cosine_similarity
>>>>>>> afdbf6dd

from openelm.configs import (
    EnvConfig,
    ImageEnvConfig,
    P3ProblemEnvConfig,
    P3ProbSolEnvConfig,
    PromptEnvConfig,
    SodaraceEnvConfig,
    StringEnvConfig,
    QDEnvConfig,
)
from openelm.environments.env_utils import NULL_SEED, ToyPromptTask, get_image_target
from openelm.environments.sodaracer import (
    CIRCLE,
    GALLOPER_PREREQ,
    IMPORTS,
    INSTRUCTIONS,
    QUERY_CPPN,
    SEEDS_DICT,
    SQUARE_PREREQ,
    SodaraceSimulator,
    Walker,
)
<<<<<<< HEAD
from openelm.mutation_model import MutationModel, get_model
from openelm.utils.code_eval import pool_exec_processes, type_check
=======
from openelm.environments.p3 import (
    P3_PROBLEM_MED_SEED,
    P3_PROBLEM_LONG_SEED,
    P3_PROBSOL_MED_SEED,
    P3_PROBSOL_LONG_SEED,
    P3_IMPORTS,
)
from openelm.mutation_model import MutationModel
from openelm.utils.code_eval import pool_exec_processes, type_check, pass_at_k
from openelm.sandbox.server.sandbox_codex_execute import ExecResult
>>>>>>> afdbf6dd

sys.set_int_max_str_digits(0)  # remove length limitation for int->str conversion
# (model sometimes outputs really long ints)

Phenotype = Optional[np.ndarray]


def ackley(x: np.ndarray) -> np.ndarray:
    d = x.shape[-1]
    a = 5
    b = 0.1

    o1 = -a * np.exp(-b * np.sqrt(np.sum(x**2, axis=1) / d))
    o2 = -np.exp(np.sum(np.cos(math.tau * x) / d, axis=1))

    return -(a + math.exp(1) + o1 + o2)


def numpy_to_ascii_art(arr):
    """Convert a numpy array with dimensions (width, height, channels) to ascii art."""
    art_chars = " .:-=#"
    im = np.sum(arr, axis=-1)  # we can't do colors
    idx = np.round(np.interp(im, (im.min(), im.max()), (0, len(art_chars) - 1))).astype(
        "int"
    )
    chars = np.choose(idx, art_chars)
    ascii_art = "\n".join(["".join(x) for x in chars])
    return ascii_art


class Genotype(ABC):
    def __str__(self) -> str:
        raise NotImplementedError

    @abstractmethod
    def to_phenotype(self) -> Optional[Phenotype]:
        raise NotImplementedError


GenoType = TypeVar("GenoType", bound=Genotype)


class BaseEnvironment(ABC, Generic[GenoType]):
    def __init__(self) -> None:
        self.genotype_space: np.ndarray
        self.batch_size: int
        self.config: EnvConfig

    @abstractmethod
    def get_rng_state(self) -> Optional[np.random._generator.Generator]:
        raise NotImplementedError

    @abstractmethod
    def set_rng_state(self, rng_state: Optional[np.random._generator.Generator]):
        raise NotImplementedError

    @abstractmethod
    def random(self) -> list[GenoType]:
        raise NotImplementedError

    @abstractmethod
    def mutate(self, x: list[GenoType]) -> list[GenoType]:
        raise NotImplementedError

    @abstractmethod
    def fitness(self, x: GenoType) -> float:
        raise NotImplementedError

    @property
    def max_fitness(self) -> int:
        return 0

    @property
    # [starts, endings) of search intervals
    def behavior_space(self) -> np.ndarray:
        return self.genotype_space

    @property
    def behavior_ndim(self) -> int:
        return self.behavior_space.shape[1]


class ArrayGenotype(Genotype, np.ndarray):
    def __new__(cls, input_array):
        obj = np.asarray(input_array).view(cls)
        return obj

    def __str__(self) -> str:
        return f'({", ".join(map(str, np.asarray(self)))})'

    def to_phenotype(self) -> Phenotype:
        return np.asarray(self)


# find all local maxima of a multimodal function
class FunctionOptim(BaseEnvironment[ArrayGenotype]):
    def __init__(self, ndim=2, seed=None):
        self.genotype_ndim = ndim
        self.genotype_space = np.repeat([[-4, 4]], self.genotype_ndim, axis=0).T
        self.batch_size: int = 1
        self.rng = np.random.default_rng(seed)

    def get_rng_state(self) -> Optional[np.random._generator.Generator]:
        return self.rng

    def set_rng_state(self, rng_state: Optional[np.random._generator.Generator]):
        self.rng = rng_state

    def random(self) -> list[ArrayGenotype]:
        return [
            ArrayGenotype(self.rng.uniform(*self.genotype_space))
            for _ in range(self.batch_size)
        ]

    def mutate(self, x: list[ArrayGenotype]) -> list[ArrayGenotype]:
        for i in range(self.batch_size):
            ix = self.rng.integers(self.genotype_ndim)
            x[i][ix] = x[i][ix] + self.rng.uniform(-1, 1)
        return x

    def fitness(self, x: ArrayGenotype) -> float:
        return ackley(x[None])[0]


class StringArrayGenotype(ArrayGenotype):
    def __str__(self) -> str:
        x: np.ndarray = np.round(self)
        return "".join(
            string.ascii_letters[ix]
            for ix in np.clip(x.astype(int), 0, len(string.ascii_letters) - 1)
        )

    def to_phenotype(self) -> Phenotype:
        return np.asarray(self)


class MatchString(BaseEnvironment[StringArrayGenotype]):
    # find a string by mutating one character at a time

    def __init__(self, config: StringEnvConfig):
        self.alphabet = string.ascii_letters

        self.config: StringEnvConfig = config
        self.batch_size = self.config.batch_size
        self.target = np.array([self.alphabet.index(ch) for ch in self.config.target])
        self.genotype_ndim = self.target.shape[0]
        self.genotype_space = np.repeat(
            [[0, len(self.alphabet)]], self.genotype_ndim, axis=0
        ).T
        self.rng = np.random.default_rng(self.config.seed)

    def get_rng_state(self) -> Optional[np.random._generator.Generator]:
        return self.rng

    def set_rng_state(self, rng_state: Optional[np.random._generator.Generator]):
        self.rng = rng_state

    def random(self) -> list[StringArrayGenotype]:
        return [
            StringArrayGenotype(self.rng.uniform(*self.genotype_space))
            for _ in range(self.batch_size)
        ]

    def mutate(self, genomes: list[StringArrayGenotype]) -> list[StringArrayGenotype]:
        x = deepcopy(genomes)
        for i in range(self.batch_size):
            ix = self.rng.integers(self.genotype_ndim)
            x[i][ix] = x[i][ix] + self.rng.uniform(-1, 1)
        return x

    def fitness(self, x: StringArrayGenotype) -> float:
        return -np.abs(x.to_phenotype() - self.target).sum()


class PromptGenotype(Genotype):
    """
    Genotype wrapper for a LangChain template.

    This consists of a base format for all individuals, as well as individual-specific fields which will be evolved.
    Remaining fields will be filled in at evaluation time.

    Args:
        prompt (PromptTemplate): The base template for all individuals.
        fixed_inputs (dict[str, str], optional): Individual-specific fields to fill in. Defaults to None.
    """

    def __init__(
        self, prompt: PromptTemplate, fixed_inputs: Optional[dict[str, str]] = None
    ):
        self.fixed_inputs = fixed_inputs
        if fixed_inputs:
            self.prompt = prompt.partial(**fixed_inputs)
        else:
            self.prompt = prompt
        self.result_obj = None

    def __str__(self) -> str:
        return self.prompt.template

    def format(self, **kwargs) -> str:
        return self.prompt.format(**kwargs)

    def evaluate(self, model, inputs):
        chain = LLMChain(llm=model.model, prompt=self.prompt)
        self.result_obj = {
            "prompt": self.format(**inputs),
            "output": chain(inputs),
        }
        return self.result_obj["output"]

    def to_phenotype(self) -> str:
        return (0.0,)


class PromptEvolution(BaseEnvironment[PromptGenotype]):
    """Evolves a LangChain prompt."""

    def __init__(
        self,
        config: PromptEnvConfig,
        mutation_model: MutationModel,
        fitness_model=None,
    ):
        self.config: PromptEnvConfig = config
        self.batch_size = self.config.batch_size
        self.genotype_ndim = 1
        self.genotype_space = np.array([[0], [1]])
        self.mutation_model = mutation_model
        if fitness_model is None:
            self.fitness_model = mutation_model
        self.task = ToyPromptTask()
        self.base_prompt = PromptTemplate(
            template=self.task.base_template, input_variables=self.task.input_variables
        )
        self.rng = np.random.default_rng(self.config.seed)

    def get_rng_state(self) -> Optional[np.random._generator.Generator]:
        return self.rng

    def set_rng_state(self, rng_state: Optional[np.random._generator.Generator]):
        self.rng = rng_state

    def random(self) -> list[PromptGenotype]:
        return [self.random_prompt() for _ in range(self.batch_size)]

    def random_prompt(self):
        inputs = {
            "n_repetitions": str(self.rng.integers(10)),
            "instruction_str": self.task.instruction_str,
            "few_shot_examples": self.task.create_few_shot_examples(
                self.task.instruction_str
            ),
        }
        return PromptGenotype(prompt=self.base_prompt, fixed_inputs=inputs)

    def mutate(self, genomes: list[PromptGenotype]) -> list[PromptGenotype]:
        prompts = [self.mutate_prompt(prompt) for prompt in genomes]
        return prompts

    def mutate_prompt(self, prompt):
        # mutate the instruction string; note that we also need to change the few shot examples to match
        old_instruction_str = prompt.fixed_inputs["instruction_str"]
        mutation_prompt = PromptTemplate(
            input_variables=["instruction_str"],
            template=self.task.mutation_instruction,
        )
        mutation_chain = LLMChain(llm=self.fitness_model.model, prompt=mutation_prompt)
        result = mutation_chain({"instruction_str": old_instruction_str})
        new_instruction_str = result["text"].strip().split()[0]

        inputs = {
            "n_repetitions": str(np.random.randint(10)),
            "instruction_str": new_instruction_str,
            "few_shot_examples": self.task.create_few_shot_examples(
                new_instruction_str
            ),
        }

        return PromptGenotype(prompt=self.base_prompt, fixed_inputs=inputs)

    def fitness(self, x: PromptGenotype) -> float:
        inputs = {
            "target": self.task.target,
        }
        result = x.evaluate(model=self.fitness_model, inputs=inputs)

        # fitness is number of times it generated the target word in a row
        count = 0
        for word in result["text"].strip().split():
            if word.lower() == self.task.target:
                count += 1
            else:
                break

        fitness = count
        if self.config.debug:
            print(f"-- Prompt --\n{x.result_obj['prompt']}\n-- Fitness: {fitness} --")

        return fitness


class ImageGeneration(Genotype):
    """Genotype for generated images."""

    def __init__(self, program_str: str, result_obj: np.ndarray):
        self.program_str = program_str
        self.result_obj = result_obj
        self.valid = self.validate()

    def __str__(self) -> str:
        if self.valid:
            return numpy_to_ascii_art(self.result_obj)
            # return str(self.result_obj.reshape((-1, 3)).mean(axis=0).astype(int))
        else:
            return ""

    def validate(self) -> bool:
        return len(self.result_obj.shape) == 3 and self.result_obj.shape[2] == 3

    def to_phenotype(self, mode: str = "3-channel-avg") -> Optional[Phenotype]:
        if not self.valid:
            return None
        if mode == "3-channel-avg":
            # Average RGB channels.
            # Assume the input is of shape (height, width, channel), and we
            # average each channel to get (channel,)
            return np.average(self.result_obj.reshape((-1, 3)), axis=0)
        else:
            return None

    def visualize(self, ax) -> None:
        if self.valid:
            ax.imshow(self.result_obj)


class ImageOptim(BaseEnvironment[ImageGeneration]):
    """
    Mutate programs that return images.

    Fitness is simply the absolute difference between the returning
    image and the target image. To map into the behavior space,
    if behavior_ndims=="3-channel", the image will be divided into blocks
    (specified in `block_size`), and average
    values of RGB channels in each block will be put together as a point in the
    behavior space (average-pooling).
    """

    # Record different definitions of behavior spaces in a dict.
    behavior_ndims = {"3-channel": 3}

    def __init__(
        self,
        config: ImageEnvConfig,
        mutation_model: MutationModel,
    ):
        self.config: ImageEnvConfig = config
        self.batch_size = self.config.batch_size
        self.target_img: np.ndarray = get_image_target(self.config.target)
        self.seed: str = NULL_SEED
        self.mutation_model: MutationModel = mutation_model

        self.behavior_mode: str = self.config.behavior_mode
        self.genotype_ndim: int = self.behavior_ndims[self.behavior_mode]
        self.genotype_space = np.repeat([[0, 255]], self.genotype_ndim, axis=0).T
        self.rng = None

    def get_rng_state(self) -> Optional[np.random._generator.Generator]:
        warnings.warn("WARNING: rng state not used in this environment")
        return None

    def set_rng_state(self, rng_state: Optional[np.random._generator.Generator]):
        warnings.warn("WARNING: rng state not used in this environment")
        pass

    def construct_prompt(
        self, code_batch: Optional[Union[list[str], str]] = None
    ) -> dict[str, str]:
        prompt_str: str = """
import math
import numpy as np
"""
        instruction_str: str = """
# Fixed version of draw()
def draw():
    \"\"\"
    Draws a yellow circle with radius 10 in the middle of a 32 by 32 black image.

    Returns:
        np.ndarray: the image
    \"\"\"
    pic = np.zeros((32, 32, 3))
"""
        import_str: str = prompt_str
        if code_batch is None:
            # Initialization steps
            prompt_str += self.seed
        else:
            prompt_str += """
# Old version of draw()
# TODO: fix bugs in the code below

"""
            # Evolution steps
            if isinstance(code_batch, list):
                prompt_str += code_batch[0]
            elif isinstance(code_batch, str):
                prompt_str += code_batch
        import_str += instruction_str
        prompt_str += instruction_str
        return {"prompt": prompt_str, "template": import_str}

    def generate_programs(
        self, code_batch: list[dict[str, str]]
    ) -> list[ImageGeneration]:
        func_name: str = "draw"
        generated_programs = self.mutation_model.generate_programs(
            code_batch, local_scope_truncate=True
        )
        if self.config.sandbox:
            results = []
            for code in generated_programs:
                resp = requests.post(
                    f"{self.config.sandbox_server}/eval_imageoptim_func",
                    json={
                        "code": code,
                        "func_name": func_name,
                        "timeout": self.config.timeout,
                    },
                    timeout=self.config.timeout,
                )
                if resp.status_code == 200:
                    return_dict = json.loads(resp.text)
                    results.append(return_dict)
            return [ImageGeneration(**p) for p in results]
        # for i in range(len(results)):
        #     results[i]["result_obj"] = np.array(results[i]["result_obj"])
        # return results
        else:
            results = pool_exec_processes(
                generated_programs,
                func_name=func_name,
                timeout=self.config.timeout,
                processes=self.config.processes,
                debug=self.config.debug,
            )
            result_list: list = []
            for i, result in enumerate(results):
                try:
                    if isinstance(result, np.ndarray):
                        result_list.append(
                            {
                                "program_str": generated_programs[i],
                                "result_obj": result,
                            }
                        )
                    else:
                        if self.config.debug:
                            print("Failed execution, type:", result)
                            print(generated_programs[i])
                except Exception as e:
                    if self.config.debug:
                        print(type(e), e)
            return [ImageGeneration(**p) for p in result_list]

    def random(self) -> list[ImageGeneration]:
        program_list = [self.construct_prompt() for _ in range(self.config.batch_size)]
        new_images = self.generate_programs(program_list)
        return new_images

    def mutate(self, images_list: list[ImageGeneration]) -> list[ImageGeneration]:
        images = [img.program_str for img in images_list]
        program_list = list(map(self.construct_prompt, images))
        new_images = self.generate_programs(program_list)
        return new_images

    def fitness(self, x: ImageGeneration) -> float:
        if not x.valid or x.result_obj.shape != self.target_img.shape:
            return -np.inf
        return -np.abs(x.result_obj - self.target_img).sum()


class Sodaracer(Genotype):
    def __init__(self, program_str: str, result_obj: dict):
        """
        The Sodaracer genotype.

        Args:
            program_str: the string for the original code.
            result_obj: the dict of sodaracer.
        """
        self.program_str: str = program_str
        self.result_obj: dict = result_obj

        # Check whether the Sodaracer is valid.
        try:
            # Test the Sodaracer by instantiating a simulation.
            self.simulator = SodaraceSimulator(body=self.result_obj)
            self.morphology = self.simulator.morphology
            self.evaluate(0)
            self.valid = True
        except Exception:
            self.valid = False

    def evaluate(self, eval_ms: int) -> float:
        self._fitness = self.simulator.evaluate(eval_ms)
        # if self._fitness is None:
        #     print(self.valid)
        #     self.simulator = SodaraceSimulator(body=self.result_obj)
        #     print(self.evaluate(0))
        return self._fitness

    def __str__(self) -> str:
        return self.program_str

    def to_phenotype(self) -> Optional[Phenotype]:
        if self.valid:
            return np.array(
                [
                    self.morphology["height"],
                    self.morphology["width"],
                    self.morphology["mass"],
                ]
            ).astype(int)
        else:
            return None

    @property
    def fitness(self) -> Optional[float]:
        return self._fitness


class Sodarace(BaseEnvironment[Sodaracer]):
    def __init__(
        self,
        config: SodaraceEnvConfig,
        mutation_model: MutationModel,
    ) -> None:
        """
        Sodarace environment.

        Args:
            config: the environment config.
            mutation_model: the mutation model.
        """
        self.config: SodaraceEnvConfig = config
        self.batch_size = self.config.batch_size
        self.mutation_model: MutationModel = mutation_model

        self.genotype_space = np.array(self.config.behavior_space).T
        self.genotype_ndim = self.genotype_space.shape[1]

        self.seed_strs: list[str] = self.config.starting_seeds
        self.rng = None

    def get_rng_state(self) -> Optional[np.random._generator.Generator]:
        warnings.warn("WARNING: rng state not used in this environment")
        return None

    def set_rng_state(self, rng_state: Optional[np.random._generator.Generator]):
        warnings.warn("WARNING: rng state not used in this environment")
        pass

    def construct_prompt(
        self, code_batch: Optional[Union[list[str], str]] = None
    ) -> dict[str, str]:
        """
        Constructs a prompt for generating Sodaracers.

        Args:
            code_batch (Optional[Union[list[str], str]], optional): A
            list of program strings or a single program string. Defaults to None.

        Returns:
            dict[str, str]: A dictionary containing two keys: "prompt" and
            "template". The "prompt" key maps to a string containing the
            full prompt for generating a Sodaracer program. The "template"
            key maps to a string containing the required imports and
            instruction for generating a Sodaracer program.

        The method constructs a prompt for generating Sodaracer programs
        based on the seeds and configuration settings specified in self.seed_strs
        and self.config.
        """
        prompt_str: str = IMPORTS
        if "square" in self.seed_strs:
            prompt_str += SQUARE_PREREQ
        if "galloper" in self.seed_strs:
            prompt_str += GALLOPER_PREREQ
        if "radial" in self.seed_strs or "wheel" in self.seed_strs:
            prompt_str += CIRCLE
        if (
            "cppn_fixed" in self.seed_strs
            or "cppn_mutable" in self.seed_strs
            or "runner" in self.seed_strs
        ):
            prompt_str += QUERY_CPPN
        # For crossover:
        # If init steps, combine seeds and prereqs, and use instruction 3 code below.
        # For all other steps, prepend all prereqs and ignore instruction 3 code.
        # For non-crossover
        # Always preprend prereq, and len(code_batch) == 1
        import_str: str = prompt_str
        if code_batch is None:
            # Initialization steps
            seeds = [SEEDS_DICT[seed] for seed in self.seed_strs]
            if not self.config.crossover:
                # TODO: Sample from seeds randomly
                prompt_str += seeds[0]
            elif self.config.crossover:
                if self.config.instruction == 3:
                    instruction_str: str = INSTRUCTIONS[self.config.instruction].split(
                        ","
                    )[0]
                for seed in seeds:
                    prompt_str += seed
                    if self.config.instruction == 3:
                        reverse_seeds: dict[str, str] = {
                            v: k for k, v in SEEDS_DICT.items()
                        }
                        instruction_str += reverse_seeds[seed] + ", "
                if self.config.instruction == 3:
                    instruction_str += INSTRUCTIONS[self.config.instruction].split(",")[
                        1
                    ]
                raise NotImplementedError
        else:
            # Evolution steps
            if not self.config.crossover:
                if isinstance(code_batch, list):
                    # TODO: get nearby genotypes
                    prompt_str += code_batch[0]
                elif isinstance(code_batch, str):
                    prompt_str += code_batch
            elif self.config.crossover:
                # Crossover
                raise NotImplementedError
        instruction_str = INSTRUCTIONS[self.config.instruction]
        import_str += instruction_str
        prompt_str += instruction_str
        return {"prompt": prompt_str, "template": import_str}

    def generate_programs(self, code_batch: list[dict[str, str]]) -> list[Sodaracer]:
        """
        Generate new programs with a mutation model and evaluate them.

        Args:
            code_batch (list[dict[str, str]): a list of program strings.

        Returns:
            list[Sodaracer]: A list of Sodaracer objects.
        """
        local_scope_exec: bool = self.config.instruction != 0
        generated_programs = self.mutation_model.generate_programs(
            code_batch, local_scope_exec
        )
        if self.config.sandbox:
            results = []
            for code in generated_programs:
                resp = requests.post(
                    f"{self.config.sandbox_server}/gen_racer",
                    json={"code": code, "timeout": self.config.timeout},
                    timeout=self.config.timeout,
                )
                if resp.status_code == 200:
                    return_dict = json.loads(resp.text)
                    results.append(return_dict)
            return [Sodaracer(**p) for p in results]
        else:
            results = pool_exec_processes(
                generated_programs,
                func_name="make_walker",
                timeout=self.config.timeout,
                processes=self.config.processes,
                debug=self.config.debug,
            )
            result_list: list = []
            for i, result in enumerate(results):
                try:
                    if isinstance(result, Walker) and result.validate():
                        result_list.append(
                            {
                                "program_str": generated_programs[i],
                                "result_obj": result.to_dict(),
                            }
                        )
                    else:
                        if self.config.debug:
                            print("Failed execution, type:", result)
                            print(generated_programs[i])
                except Exception as e:
                    if self.config.debug:
                        print(type(e), e)
            return [Sodaracer(**p) for p in result_list]

    def random(self) -> list[Sodaracer]:
        """
        Generates a batch of Sodaracer programs with the specified batch size.

        Returns a list of new Sodaracer programs.

        Returns:
            list[Sodaracer]: A list of random Sodaracer programs.
        """
        program_list = [self.construct_prompt() for _ in range(self.config.batch_size)]
        new_sodaracers = self.generate_programs(program_list)
        return new_sodaracers

    def mutate(self, sodaracer_list: list[Sodaracer]) -> list[Sodaracer]:
        """
        Mutates a list of Sodaracer programs.

        Given a list of Sodaracer programs, constructs a prompt for each program,
        generate a list of new programs by mutating the prompts, and returns a
        list of new Sodaracer programs.

        Args:
            sodaracer_list (list[Sodaracer]): A list of Sodaracer programs to be mutated.

        Returns:
            list[Sodaracer]: A list of new Sodaracer programs generated by mutating the prompts.
        """
        sodaracers = [sr["program_str"] for sr in sodaracer_list]
        program_list = list(map(self.construct_prompt, sodaracers))
        new_sodaracers = self.generate_programs(program_list)
        return new_sodaracers

    def fitness(self, x: Sodaracer) -> float:
        """
        Evaluates the fitness of a Sodaracer program.

        Args:
            x (Sodaracer): A Sodaracer to evaluate.

        Returns:
            float: fitness of the Sodaracer.

        The method first checks whether the Sodaracer program is valid or not using
        the `.evaluate()` method of the Sodaracer. If the program is invalid,
        the method returns -np.inf to indicate that the program is not fit.
        """
        if x.valid:
            return x.evaluate(self.config.eval_ms)
        else:
            return -np.inf


class P3Solution(Genotype):
    def __init__(self, program_str: str, result_obj: dict, config: P3ProblemEnvConfig):
        """
        Genotype for a programming puzzle solution.
        Args:
            program_str: the solution program string (the g6() function).
            result_obj: dict.
            config: environment config
        """
        self.program_str = program_str
        self.result_obj = result_obj
        self.config = config

        # When comparing for phenotype, just use import statement and new solution function
        baseline = '''from typing import List

def g1():
    """Find a string that when concatenated onto 'Hello ' gives 'Hello world'."""
    return "world")'''
        self.baseline_emb = np.array(get_embedding(baseline, engine=self.config.embedding_model_path))

        if self.config.embedding_model_type == 'hf':
            self.pl = pipeline('feature-extraction', model=self.config.embedding_model_path)
            seed_features = np.array(self.pl(baseline))
            self.scaler = StandardScaler()
            seed_features_scaled = self.scaler.fit_transform(np.squeeze(seed_features))
            self.pca = PCA(.95)
            self.pca.fit(seed_features_scaled)

    def to_phenotype(self) -> Optional[Phenotype]:
        if self.config.embedding_model_type == 'openai':
            compare_str = self.program_str
            i_assert = compare_str.find('assert')
            if i_assert > -1:
                compare_str = compare_str[:i_assert]
            emb = np.array(get_embedding(compare_str, engine=self.config.embedding_model_path))
            return cosine_similarity(emb, self.baseline_emb)
        elif self.config.embedding_model_type == 'hf':
            features = np.array(self.pl(self.program_str))
            features_scaled = self.scaler.transform(np.squeeze(features))
            pca_features = self.pca.transform(features_scaled)
            return pca_features.max(axis=0).flatten()

    def __str__(self) -> str:
        return self.program_str

    def __getstate__(self):
        state = self.__dict__.copy()
        if 'pl' in state: del state['pl']
        if 'scaler' in state: del state['scaler']
        if 'pca' in state: del state['pca']
        return state


class P3Problem(BaseEnvironment[P3Solution]):

    def __init__(
        self,
        config: P3ProblemEnvConfig,
        mutation_model: MutationModel,
        problem_str: str = None,
        solution_preamble: str = None
    ) -> None:
        """
        The objective is to generate solutions to a given programming puzzle problem.
        Args:
            seed: the seed dict.
            config: the config file path or dict.
            mutation_model: the diff model (or alternatives).
            problem_str: an optional puzzle problem
            solution_preamble: accompanies optional problem_str
        """
        self.mutation_model = mutation_model
        self.config = config
        self.batch_size = self.config.batch_size
        self.seed_index = self.config.starting_seed
        self.rng = None

        if self.config.prompt_size == 'long':
            self.prompt_seed = P3_PROBLEM_LONG_SEED
        elif self.config.prompt_size == 'med':
            self.prompt_seed = P3_PROBLEM_MED_SEED
        else:
            raise ValueError('No seed string found')

        # Get info for the puzzle that will be solved
        if problem_str is None:
            # This puzzle is at the index of the puzzles array specified by self.seed_index
            puzzles = requests.get("https://raw.githubusercontent.com/microsoft/PythonProgrammingPuzzles/v0.2/puzzles/puzzles.json").json()
            puzzle = puzzles[self.seed_index]

            self.problem_func = puzzle['sat'].replace('def sat(', 'def f6(') # prompt form is f6()
            self.solution_preamble = puzzle['sol_header'].replace('def sol(', 'def g6(') # solution form is g6()
            if self.config.prompt_size == 'long':
                self.solution_preamble += '\n' + puzzle['sol_docstring'] # add in the docstring
            self.ans_type = puzzle['ans_type']
        else:
            self.problem_func = problem_str
            self.solution_preamble = solution_preamble
            # TODO: generate a docstring?
            self.ans_type = None
        
        # Use the first example in the prompt seed as basis for embedding sizes
        i_first = self.prompt_seed.find('assert')
        first_example = self.prompt_seed[:i_first].strip()

        if self.config.embedding_model_type == 'openai':
            self.genotype_ndim: int = 1 
            self.genotype_space = np.repeat([[0, 1]], self.genotype_ndim, axis=0).T
        elif self.config.embedding_model_type == 'hf':
            # Dummy to get behavior space shape
            dummy_pl = pipeline('feature-extraction', model=self.config.embedding_model_path)
            dummy_scaler = StandardScaler()
            dummy_features = np.array(dummy_pl(first_example))
            dummy_features_scaled = dummy_scaler.fit_transform(np.squeeze(dummy_features))
            dummy_pca = PCA(.95)
            dummy_pca_features = dummy_pca.fit_transform(np.squeeze(dummy_features_scaled))
            self.genotype_ndim: int = dummy_pca_features.shape[-1]
            self.genotype_space = np.repeat([[-20, 20]], self.genotype_ndim, axis=0).T

    def get_rng_state(self) -> Optional[np.random._generator.Generator]:
        warnings.warn("WARNING: rng state not used in this environment")
        return None

    def set_rng_state(self, rng_state: Optional[np.random._generator.Generator]):
        warnings.warn("WARNING: rng state not used in this environment")
        pass
    
    def construct_prompt(self, code_batch: Optional[Union[list[str], str]] = None) -> dict[str, str]:
        prompt_str = self.prompt_seed

        prompt_str += (
            f'\n\n{self.problem_func}' # add this particular problem, f6(), to the prompt
        )
        if code_batch is None:
            prompt_str += "\n"
        else:
            prompt_str += (
                f'\n\n# Old version of g6()' 
                f'\n# TODO: fix bugs in the code below\n' 
            )
            if isinstance(code_batch, list):
                # TODO: get nearby genotypes
                prompt_str += code_batch[0]
            elif isinstance(code_batch, str):
                prompt_str += code_batch

            prompt_str += f'\n\n# Fixed version of g6()' 
            
        prompt_str += (
            f'\n{self.solution_preamble}'
        )

        template = f'{P3_IMPORTS}\n{self.solution_preamble}'
        return {'prompt': prompt_str, 'template': template}

    def generate_programs(self, code_batch: list[str]) -> list[P3Solution]:
        """Generate new programs with a mutation model and evaluate them."""
        local_scope_exec = True
        generated_programs = self.mutation_model.generate_programs(
            code_batch, local_scope_exec, do_trunc=False
        )

        for i, gp in enumerate(generated_programs):
            i_assert = gp.find('assert')
            generated_programs[i] = gp[:i_assert].strip()

        if self.config.sandbox:
            results = []
            for code in generated_programs:
                resp = requests.post(
                    f"{self.sandbox_server}/eval_p3_solution",
                    json={"code": code, "timeout": self.config.timeout},
                    timeout=self.config.timeout,
                )
                if resp.status_code == 200:
                    return_dict = json.loads(resp.text)
                    results.append(return_dict)
        else:
            # TODO: handle (probably inside of pool_exec_processes) all cases where the generated code returns
            # a generator type. The multithreaded execution pickles things and generators can't be pickled
            # which causes the whole thing to error out. 
            # For now, try/except and re-try.
            try:
                results = pool_exec_processes(
                    generated_programs,
                    func_name="g6",
                    timeout=self.config.timeout,
                    processes=self.config.processes,
                    debug=self.config.debug,
                )
            except Exception as e:
                return self.generate_programs(code_batch)
            
        results = [{'program_str': gen_prog, 'result_obj': res_obj, 'config': self.config}
                    for (gen_prog, res_obj) in zip(generated_programs, results)]
        return [P3Solution(**p) for p in results]

    def evaluate_solution(self, sol: P3Solution) -> bool:
        """
        Returns whether or not the solution solves this problem
        """
        if self.ans_type is not None:
            return type_check(self.ans_type, sol.result_obj)

        eval_code = ( 
            f"{P3_IMPORTS}\n"
            f"{self.problem_func}\n"
            f"def run_eval():\n"
            f"    return f6({sol.result_obj})"
        )

        result = pool_exec_processes(
            eval_code,
            func_name='run_eval',
            timeout=self.config.timeout,
            processes=self.config.processes,
            debug=self.config.debug,
        )

        return result[0]

    def fitness(self, sol: P3Solution) -> float:
        """
        If passing the solution to the problem returns True, fitness is 1.0
            else -np.inf
        """
        result = self.evaluate_solution(sol)

        if result == True:
            return 1.0
        else:
            return -np.inf

    def random(self) -> list[P3Solution]:
        program_list = [self.construct_prompt() for _ in range(self.config.batch_size)]
        new_solutions = self.generate_programs(program_list)
        return new_solutions

    def mutate(self, sol_list: list[P3Solution]) -> list[P3Solution]:
        sols = [s.program_str for s in sol_list]
        program_list = list(map(self.construct_prompt, sols))
        new_sols = self.generate_programs(program_list)
        return new_sols 

<<<<<<< HEAD
    def to_behavior_space(self, x: Sodaracer) -> Optional[Phenotype]:
        raise NotImplementedError


class PoetryGenotype(PromptGenotype):
    """
    Evolve poems with QDAIF.

    This consists of a base format for all individuals, as well as individual-specific fields which will be evolved.
    Remaining fields will be filled in at evaluation time.

    Args:
        prompt (PromptTemplate): The base template for all individuals.
        fixed_inputs (dict[str, str], optional): Individual-specific fields to fill in. Defaults to None.
    """

    def __init__(
        self, poem: str, genre: Optional[str] = None, tone: Optional[str] = None
    ):
        self.poem = poem
        self.genre = genre
        self.tone = tone
        self.genres_to = {
            num: typ
            for num, typ in enumerate(["haiku", "sonnet", "ballad", "limerick", "hymn"])
        }
        self.tones_to = {
            num: typ
            for num, typ in enumerate(
                ["happy", "dark", "mysterious", "romantic", "reflective"]
            )
        }
        # typology -> label
        self.genres_from = {typ: num for num, typ in self.genres_to.items()}
        self.tones_from = {typ: num for num, typ in self.tones_to.items()}

    def __str__(self) -> str:
        return self.poem

    def evaluate(self, model) -> float:
        quality_str = f"""{self.poem}
Rate the quality of the above poem on a scale from 1 to 10. Answer in JSON with the key 'quality'.
"""
        diversity_str = f"""{self.poem}
What genre is this poem closest to from the following list: ["haiku", "sonnet", "ballad", "limerick", "hymn"]
What tone is this poem closest to from the following list: ["happy", "dark", "mysterious", "romantic", "reflective"]

Respond in JSON with the keys "genre" and "tone".
"""
        quality_result = model([HumanMessage(content=quality_str)]).content
        diversity_result = model([HumanMessage(content=diversity_str)]).content
        try:
            self.quality = json.loads(quality_result)["quality"]
            self.genre = json.loads(diversity_result)["genre"]
            self.tone = json.loads(diversity_result)["tone"]
            return float(self.quality)
        except Exception as e:
            return -np.inf

    def to_phenotype(self) -> Optional[np.ndarray]:
        if isinstance(self.genre, str) and isinstance(self.tone, str):
            genre_idx = self.genres_from[self.genre]
            tone_idx = self.tones_from[self.tone]
            return np.array([genre_idx, tone_idx])
        return None


class PoetryEvolution(BaseEnvironment[PoetryGenotype]):
    """Evolves a LangChain prompt."""

    def __init__(
        self,
        config: QDEnvConfig,
        mutation_model: MutationModel,
    ):
        self.config: QDEnvConfig = config
        self.batch_size = self.config.batch_size
        self.genotype_space = np.array(self.config.behavior_space).T
        self.genotype_ndim = self.genotype_space.shape[1]
        self.mutation_model = get_model(mutation_model.config)
        self.eval_model = self.mutation_model
        del mutation_model

        self.seed_str = """
Fields of green waves under
The sky grey, rain on the soft
Winds whisper; normality reigns.
"""
        self.seed = PoetryGenotype(self.seed_str, "haiku", "reflective")
        self.genres_to = {
            num: typ
            for num, typ in enumerate(["haiku", "sonnet", "ballad", "limerick", "hymn"])
        }
        self.tones_to = {
            num: typ
            for num, typ in enumerate(
                ["happy", "dark", "mysterious", "romantic", "reflective"]
            )
        }
        # typology -> label
        self.genres_from = {typ: num for num, typ in self.genres_to.items()}
        self.tones_from = {typ: num for num, typ in self.tones_to.items()}
        self.rng = np.random.default_rng(self.config.seed)

    def get_rng_state(self) -> Optional[np.random._generator.Generator]:
        return self.rng

    def set_rng_state(self, rng_state: Optional[np.random._generator.Generator]):
        self.rng = rng_state

    def construct_prompt(self, poem: Optional[PoetryGenotype] = None) -> dict[str, str]:
        target_genre = self.genres_to[self.rng.choice(list(self.genres_to.keys()))]
        target_tone = self.tones_to[self.rng.choice(list(self.tones_to.keys()))]
        if poem is None:
            instruction_str = f"Write a {target_tone} {target_genre} poem of very high, award winning quality.\n"
            prompt_str = f"{self.seed.poem}\n{instruction_str}"
            # prompt_str = "Write a poem of very high, award winning quality.\n"
        else:
            instruction_str = f"Translate this {poem.genre} poem into a {target_tone} {target_genre} poem of very high, award winning quality.\n"
            prompt_str = f"{poem.poem}\n{instruction_str}"
        return {
            "prompt": prompt_str,
            "template": "",
            "target_genre": target_genre,
            "target_tone": target_tone,
        }

    def random(self) -> list[PoetryGenotype]:
        # Mutate seed, and pick random target genre and poem.
        prompt_list = [self.construct_prompt() for _ in range(self.config.batch_size)]
        results = []
        for prompt in prompt_list:
            results.append(
                self.mutation_model([HumanMessage(content=prompt["prompt"])]).content
            )
        return [PoetryGenotype(poem=c) for c in results]

    def mutate(self, genomes: list[PoetryGenotype]) -> list[PoetryGenotype]:
        prompt_list: list[dict[str, str]] = list(map(self.construct_prompt, genomes))
        results = []
        for prompt in prompt_list:
            results.append(
                self.mutation_model([HumanMessage(content=prompt["prompt"])]).content
            )
        return [PoetryGenotype(poem=c) for c in results]

    def fitness(self, x: PoetryGenotype) -> float:
        return x.evaluate(self.eval_model)
=======
class P3ProbSolResult(Genotype):
    def __init__(self, program_str: str, result_obj: dict, config: P3ProbSolEnvConfig):
        """
        Genotype for a programming puzzle problem+solution pair.
        Args:
            program_str: the code for the pair.
            result_obj: the result of the solution.
            config: environment config
        """
        self.program_str = program_str
        self.result_obj = result_obj
        self.config = config

        i_f6 = program_str.find('def f6_2(')
        i_g6 = program_str.find('def g6_2(')
        i_assert = program_str.find('assert')
        self.problem_func = self.program_str[i_f6:i_g6].strip()
        self.solution_func = self.program_str[i_g6:i_assert].strip()

        # When comparing for phenotype, just use import statement and new probsol
        baseline = '''from typing import List

def f1_1(s: str):
    return "Hello " + s == "Hello world"

def g1_1():
    """Find a string that when concatenated onto 'Hello ' gives 'Hello world'."""
    return "world"'''
        self.baseline_emb = np.array(get_embedding(baseline, engine=self.config.embedding_model_path))

        if self.config.embedding_model_type == 'hf':
            self.pl = pipeline('feature-extraction', model=self.config.embedding_model_path)
            seed_features = np.array(self.pl(baseline))
            self.scaler = StandardScaler()
            seed_features_scaled = self.scaler.fit_transform(np.squeeze(seed_features))
            self.pca = PCA(.95)
            self.pca.fit(seed_features_scaled)

    def __str__(self) -> str:
        return self.program_str

    def to_phenotype(self) -> Optional[Phenotype]:
        if self.config.embedding_model_type == 'openai':
            compare_str = self.program_str # TODO: remove comments from f6_2 for diversity measurement
            i_assert = compare_str.find('assert')
            if i_assert > -1:
                compare_str = compare_str[:i_assert]
            emb = np.array(get_embedding(compare_str, engine=self.config.embedding_model_path))
            return cosine_similarity(emb, self.baseline_emb)
        elif self.config.embedding_model_type == 'hf':
            features = np.array(self.pl(self.program_str))
            features_scaled = self.scaler.transform(np.squeeze(features))
            pca_features = self.pca.transform(features_scaled)
            return pca_features.max(axis=0).flatten()

    def __getstate__(self):
        state = self.__dict__.copy()
        if 'pl' in state: del state['pl']
        if 'scaler' in state: del state['scaler']
        if 'pca' in state: del state['pca']
        return state

class P3ProbSol(BaseEnvironment[P3ProbSolResult]):

    def __init__(
        self,
        config: P3ProbSolEnvConfig,
        mutation_model: MutationModel,
    ) -> None:
        """
        The objective is to generate problem+solution pairs.
        Args:
            config: the config file path or dict.
            mutation_model: the diff model (or alternatives).
            ans_type: answer type
        """
        self.mutation_model = mutation_model
        self.config = config
        self.batch_size = self.config.batch_size
        self.seed_index = self.config.starting_seed
        self.rng = None

        if self.config.prompt_size == 'long':
            self.prompt_seed = P3_PROBSOL_LONG_SEED
        elif self.config.prompt_size == 'med':
            self.prompt_seed = P3_PROBSOL_MED_SEED
        else:
            raise ValueError('No seed string found')

        # Use the first example in the prompt seed as basis for embedding sizes
        i_first = self.prompt_seed.find('assert')
        first_example = self.prompt_seed[:i_first].strip()

        if self.config.embedding_model_type == 'openai':
            self.genotype_ndim: int = 1
            self.genotype_space = np.repeat([[0, 1]], self.genotype_ndim, axis=0).T
        elif self.config.embedding_model_type == 'hf':
            # Dummy to get behavior space shape
            dummy_pl = pipeline('feature-extraction', model=self.config.embedding_model_path)
            dummy_features = np.array(dummy_pl(first_example))
            dummy_scaler = StandardScaler()
            dummy_features_scaled = dummy_scaler.fit_transform(np.squeeze(dummy_features))
            dummy_pca = PCA(.95)
            dummy_pca_features = dummy_pca.fit_transform(dummy_features_scaled)
            self.genotype_ndim: int = dummy_pca_features.shape[-1]
            self.genotype_space = np.repeat([[-20, 20]], self.genotype_ndim, axis=0).T


        # Get info for the seed puzzle that will be mutated
        # This puzzle is at the index of the puzzles array specified by self.seed_index
        # TODO: put this in a method or in construct_prompt()?
        puzzles = requests.get("https://raw.githubusercontent.com/microsoft/PythonProgrammingPuzzles/v0.2/puzzles/puzzles.json").json()
        puzzle = puzzles[self.seed_index]
        if len(puzzle['sol_bodies']) == 0:
            raise ValueError(f'No sample solution is provided for the puzzle at index {self.seed_index}')

        f6_1 = puzzle['sat'].replace('def sat(', 'def f6_1(') # problem form is f6_1()
        g6_1 = puzzle['sol_header'].replace('def sol(', 'def g6_1(') # solution form is g6_1()
        if self.config.prompt_size == 'long':
            g6_1 += '\n' + puzzle['sol_docstring'] # add in the docstring
        g6_1 += '\n' + puzzle['sol_bodies'][0] # include the first example solution function body

        self.original_probsol = f6_1 + '\n\n' + g6_1 + '\n\n' + "assert f6_1(g6_1())" 
        self.new_probsol_preamble = 'def f6_2(' 

    def get_rng_state(self) -> Optional[np.random._generator.Generator]:
        warnings.warn("WARNING: rng state not used in this environment")
        return None
    
    def set_rng_state(self, rng_state: Optional[np.random._generator.Generator]):
        warnings.warn("WARNING: rng state not used in this environment")
        pass

    def construct_prompt(self, code_batch: Optional[Union[list[str], str]] = None) -> dict[str, str]:
        prompt_str = self.prompt_seed

        if code_batch is None:
            # prompt with prob+sol from P3 dataset 
            prompt_str += (
                f'\n\n{self.original_probsol}' # add this particular probsol, f6_1() and g6_1(), to the prompt
                f'\n\n{self.new_probsol_preamble}' # add f6_2() preamble to the prompt
            )
        else:
            # prompt with prob+sol that is given (one that was the output of a prev mutation)
            if isinstance(code_batch, list):
                # TODO: get nearby genotypes
                program_str = code_batch[0]
            elif isinstance(code_batch, str):
                program_str = code_batch

            # the prev output was f6_2 and g6_2, so now make it f6_1 and g6_1 for the prompt
            # and remove comments (which contain changes from prev f6_1) from new f6_1
            # TODO: pass in the whole object instead of the program_str since it already parsed some of this?
            i_f6 = program_str.find('def f6_2')
            program_str = program_str[i_f6:] # remove import statement
            program_str = program_str.replace('f6_2(', 'f6_1(')
            program_str = program_str.replace('g6_2(', 'g6_1(')
            i_g6 = program_str.find('def g6_1(')
            # remove comments with """
            program_str = re.sub('""".*"""', '', program_str[:i_g6]) + program_str[i_g6:]
            # remove comments with # (and remove empty lines)
            i_g6 = program_str.find('def g6_1(')
            lines = program_str[:i_g6].strip().split('\n')
            new_lines = []
            for l in lines:
                if l.strip().startswith("#") or len(l.strip()) == 0:
                    continue
                new_lines.append(l)
            program_str = '\n'.join(new_lines) + '\n\n' + program_str[i_g6:]
            program_str = program_str.strip()

            prompt_str += (
                f'\n\n{program_str}'
                f'\n\n{self.new_probsol_preamble}'
            )

        template = f'{P3_IMPORTS}\n{self.new_probsol_preamble}'
        return {'prompt': prompt_str, 'template': template}

    def generate_programs(self, code_batch: list[str]) -> list[P3ProbSolResult]:
        """Generate new programs with a mutation model and evaluate them."""
        local_scope_exec = False
        generated_programs = self.mutation_model.generate_programs(
            code_batch, local_scope_exec
        )

        if self.config.sandbox:
            results = []
            for code in generated_programs:
                resp = requests.post(
                    f"{self.sandbox_server}/eval_p3_solution",
                    json={"code": code, "timeout": self.config.timeout},
                    timeout=self.config.timeout,
                )
                if resp.status_code == 200:
                    return_dict = json.loads(resp.text)
                    results.append(return_dict)
        else:
            # TODO: handle (probably inside of pool_exec_processes) all cases where the generated code returns
            # a generator type. The multithreaded execution pickles things and generators can't be pickled
            # which causes the whole thing to error out. 
            # For now, try/except and re-try.
            try:
                results = pool_exec_processes(
                    generated_programs,
                    func_name="g6_2",
                    timeout=self.config.timeout,
                    processes=self.config.processes,
                    debug=self.config.debug,
                )
            except Exception as e:
                return self.generate_programs(code_batch)


        results = [{'program_str': gen_prog, 'result_obj': res_obj, 'config': self.config}
                    for (gen_prog, res_obj) in zip(generated_programs, results)]
        return [P3ProbSolResult(**p) for p in results]

    def fitness(self, probsol: P3ProbSolResult) -> float:
        """
        Fitness is the inverse of pass@k of the problem func.
        We want a pass@k of >0 so that the problem is reasonably solvable.
        So fitness=0 if unsolved (which is still better than -np.inf).
        Other than that, more difficult (lower pass@k) => higher fitness.
        """
        if isinstance(probsol.result_obj, ExecResult):
            return -np.inf
        
        # TODO: check type expected by f6_2 if any?
        # TODO: implement checks for absolute triviality of f6_2 requirements
        #   the fitness function being based on pass@k might take care of this though

        eval_code = ( 
            f"{P3_IMPORTS}\n"
            f"{probsol.problem_func}\n"
            f"def run_eval():\n"
            f"    return f6_2({probsol.result_obj})"
        )

        # Run code to see if g6_2 solves f6_2
        result = pool_exec_processes(
            eval_code,
            func_name='run_eval',
            timeout=self.config.timeout,
            processes=self.config.processes,
            debug=self.config.debug,
        )

        if result[0] != True:
            return -np.inf

        ### Do pass@k eval ###

        # Get f6_2() and make it the new f6()
        problem_str = probsol.problem_func.replace('def f6_2(', 'def f6(')
        # Remove comments with """
        problem_str = re.sub('""".*"""', '', problem_str)
        # Remove comments with # (and remove empty lines)
        lines = problem_str.strip().split('\n')
        new_lines = []
        for l in lines:
            if l.strip().startswith("#") or len(l.strip()) == 0:
                continue
            new_lines.append(l)
        problem_str = '\n'.join(new_lines)
        # Get solution_preamble for g6()
        i_end_preamble = probsol.solution_func.find('):')
        solution_preamble = probsol.solution_func[:i_end_preamble+2].replace('def g6_2(', 'def g6(')

        p3_problem = P3Problem(
            self.config, # TODO: make an actual P3ProblemEnvConfig
            self.mutation_model,
            problem_str=problem_str,
            solution_preamble=solution_preamble
        )
        solutions = []
        for _ in range(self.config.eval_k // self.config.batch_size + 1):
            solutions += p3_problem.random()

        c = 0
        for s in solutions:
            if p3_problem.evaluate_solution(s) == True:
                c += 1

        pak = pass_at_k(len(solutions), c, self.config.eval_k)
        return 1 / pak if pak > 0 else 0

    def random(self) -> list[P3ProbSolResult]:
        program_list = [self.construct_prompt() for _ in range(self.config.batch_size)]
        new_probsols = self.generate_programs(program_list)
        return new_probsols

    def mutate(self, probsol_list: list[P3ProbSolResult]) -> list[P3ProbSolResult]:
        probsols = [pb.program_str for pb in probsol_list]
        program_list = list(map(self.construct_prompt, probsols))
        new_probsols = self.generate_programs(program_list)
        return new_probsols 
>>>>>>> afdbf6dd
<|MERGE_RESOLUTION|>--- conflicted
+++ resolved
@@ -1,26 +1,22 @@
 import json
 import math
+import re
 import string
 import sys
 import warnings
 from abc import ABC, abstractmethod
 from copy import deepcopy
 from typing import Generic, Optional, Type, TypeVar, Union
-import warnings
-import re
 
 import numpy as np
 import requests
 from langchain import PromptTemplate
 from langchain.chains import LLMChain
-<<<<<<< HEAD
 from langchain.schema import HumanMessage
-=======
-from transformers import pipeline
+from openai.embeddings_utils import cosine_similarity, get_embedding
 from sklearn.decomposition import PCA
 from sklearn.preprocessing import StandardScaler
-from openai.embeddings_utils import get_embedding, cosine_similarity
->>>>>>> afdbf6dd
+from transformers import pipeline
 
 from openelm.configs import (
     EnvConfig,
@@ -28,11 +24,18 @@
     P3ProblemEnvConfig,
     P3ProbSolEnvConfig,
     PromptEnvConfig,
+    QDEnvConfig,
     SodaraceEnvConfig,
     StringEnvConfig,
-    QDEnvConfig,
 )
 from openelm.environments.env_utils import NULL_SEED, ToyPromptTask, get_image_target
+from openelm.environments.p3 import (
+    P3_IMPORTS,
+    P3_PROBLEM_LONG_SEED,
+    P3_PROBLEM_MED_SEED,
+    P3_PROBSOL_LONG_SEED,
+    P3_PROBSOL_MED_SEED,
+)
 from openelm.environments.sodaracer import (
     CIRCLE,
     GALLOPER_PREREQ,
@@ -44,21 +47,9 @@
     SodaraceSimulator,
     Walker,
 )
-<<<<<<< HEAD
 from openelm.mutation_model import MutationModel, get_model
-from openelm.utils.code_eval import pool_exec_processes, type_check
-=======
-from openelm.environments.p3 import (
-    P3_PROBLEM_MED_SEED,
-    P3_PROBLEM_LONG_SEED,
-    P3_PROBSOL_MED_SEED,
-    P3_PROBSOL_LONG_SEED,
-    P3_IMPORTS,
-)
-from openelm.mutation_model import MutationModel
-from openelm.utils.code_eval import pool_exec_processes, type_check, pass_at_k
 from openelm.sandbox.server.sandbox_codex_execute import ExecResult
->>>>>>> afdbf6dd
+from openelm.utils.code_eval import pass_at_k, pool_exec_processes, type_check
 
 sys.set_int_max_str_digits(0)  # remove length limitation for int->str conversion
 # (model sometimes outputs really long ints)
@@ -824,25 +815,31 @@
 def g1():
     """Find a string that when concatenated onto 'Hello ' gives 'Hello world'."""
     return "world")'''
-        self.baseline_emb = np.array(get_embedding(baseline, engine=self.config.embedding_model_path))
-
-        if self.config.embedding_model_type == 'hf':
-            self.pl = pipeline('feature-extraction', model=self.config.embedding_model_path)
+        self.baseline_emb = np.array(
+            get_embedding(baseline, engine=self.config.embedding_model_path)
+        )
+
+        if self.config.embedding_model_type == "hf":
+            self.pl = pipeline(
+                "feature-extraction", model=self.config.embedding_model_path
+            )
             seed_features = np.array(self.pl(baseline))
             self.scaler = StandardScaler()
             seed_features_scaled = self.scaler.fit_transform(np.squeeze(seed_features))
-            self.pca = PCA(.95)
+            self.pca = PCA(0.95)
             self.pca.fit(seed_features_scaled)
 
     def to_phenotype(self) -> Optional[Phenotype]:
-        if self.config.embedding_model_type == 'openai':
+        if self.config.embedding_model_type == "openai":
             compare_str = self.program_str
-            i_assert = compare_str.find('assert')
+            i_assert = compare_str.find("assert")
             if i_assert > -1:
                 compare_str = compare_str[:i_assert]
-            emb = np.array(get_embedding(compare_str, engine=self.config.embedding_model_path))
+            emb = np.array(
+                get_embedding(compare_str, engine=self.config.embedding_model_path)
+            )
             return cosine_similarity(emb, self.baseline_emb)
-        elif self.config.embedding_model_type == 'hf':
+        elif self.config.embedding_model_type == "hf":
             features = np.array(self.pl(self.program_str))
             features_scaled = self.scaler.transform(np.squeeze(features))
             pca_features = self.pca.transform(features_scaled)
@@ -853,20 +850,22 @@
 
     def __getstate__(self):
         state = self.__dict__.copy()
-        if 'pl' in state: del state['pl']
-        if 'scaler' in state: del state['scaler']
-        if 'pca' in state: del state['pca']
+        if "pl" in state:
+            del state["pl"]
+        if "scaler" in state:
+            del state["scaler"]
+        if "pca" in state:
+            del state["pca"]
         return state
 
 
 class P3Problem(BaseEnvironment[P3Solution]):
-
     def __init__(
         self,
         config: P3ProblemEnvConfig,
         mutation_model: MutationModel,
         problem_str: str = None,
-        solution_preamble: str = None
+        solution_preamble: str = None,
     ) -> None:
         """
         The objective is to generate solutions to a given programming puzzle problem.
@@ -883,45 +882,59 @@
         self.seed_index = self.config.starting_seed
         self.rng = None
 
-        if self.config.prompt_size == 'long':
+        if self.config.prompt_size == "long":
             self.prompt_seed = P3_PROBLEM_LONG_SEED
-        elif self.config.prompt_size == 'med':
+        elif self.config.prompt_size == "med":
             self.prompt_seed = P3_PROBLEM_MED_SEED
         else:
-            raise ValueError('No seed string found')
+            raise ValueError("No seed string found")
 
         # Get info for the puzzle that will be solved
         if problem_str is None:
             # This puzzle is at the index of the puzzles array specified by self.seed_index
-            puzzles = requests.get("https://raw.githubusercontent.com/microsoft/PythonProgrammingPuzzles/v0.2/puzzles/puzzles.json").json()
+            puzzles = requests.get(
+                "https://raw.githubusercontent.com/microsoft/PythonProgrammingPuzzles/v0.2/puzzles/puzzles.json"
+            ).json()
             puzzle = puzzles[self.seed_index]
 
-            self.problem_func = puzzle['sat'].replace('def sat(', 'def f6(') # prompt form is f6()
-            self.solution_preamble = puzzle['sol_header'].replace('def sol(', 'def g6(') # solution form is g6()
-            if self.config.prompt_size == 'long':
-                self.solution_preamble += '\n' + puzzle['sol_docstring'] # add in the docstring
-            self.ans_type = puzzle['ans_type']
+            self.problem_func = puzzle["sat"].replace(
+                "def sat(", "def f6("
+            )  # prompt form is f6()
+            self.solution_preamble = puzzle["sol_header"].replace(
+                "def sol(", "def g6("
+            )  # solution form is g6()
+            if self.config.prompt_size == "long":
+                self.solution_preamble += (
+                    "\n" + puzzle["sol_docstring"]
+                )  # add in the docstring
+            self.ans_type = puzzle["ans_type"]
         else:
             self.problem_func = problem_str
             self.solution_preamble = solution_preamble
             # TODO: generate a docstring?
             self.ans_type = None
-        
+
         # Use the first example in the prompt seed as basis for embedding sizes
-        i_first = self.prompt_seed.find('assert')
+        i_first = self.prompt_seed.find("assert")
         first_example = self.prompt_seed[:i_first].strip()
 
-        if self.config.embedding_model_type == 'openai':
-            self.genotype_ndim: int = 1 
+        if self.config.embedding_model_type == "openai":
+            self.genotype_ndim: int = 1
             self.genotype_space = np.repeat([[0, 1]], self.genotype_ndim, axis=0).T
-        elif self.config.embedding_model_type == 'hf':
+        elif self.config.embedding_model_type == "hf":
             # Dummy to get behavior space shape
-            dummy_pl = pipeline('feature-extraction', model=self.config.embedding_model_path)
+            dummy_pl = pipeline(
+                "feature-extraction", model=self.config.embedding_model_path
+            )
             dummy_scaler = StandardScaler()
             dummy_features = np.array(dummy_pl(first_example))
-            dummy_features_scaled = dummy_scaler.fit_transform(np.squeeze(dummy_features))
-            dummy_pca = PCA(.95)
-            dummy_pca_features = dummy_pca.fit_transform(np.squeeze(dummy_features_scaled))
+            dummy_features_scaled = dummy_scaler.fit_transform(
+                np.squeeze(dummy_features)
+            )
+            dummy_pca = PCA(0.95)
+            dummy_pca_features = dummy_pca.fit_transform(
+                np.squeeze(dummy_features_scaled)
+            )
             self.genotype_ndim: int = dummy_pca_features.shape[-1]
             self.genotype_space = np.repeat([[-20, 20]], self.genotype_ndim, axis=0).T
 
@@ -932,19 +945,18 @@
     def set_rng_state(self, rng_state: Optional[np.random._generator.Generator]):
         warnings.warn("WARNING: rng state not used in this environment")
         pass
-    
-    def construct_prompt(self, code_batch: Optional[Union[list[str], str]] = None) -> dict[str, str]:
+
+    def construct_prompt(
+        self, code_batch: Optional[Union[list[str], str]] = None
+    ) -> dict[str, str]:
         prompt_str = self.prompt_seed
 
-        prompt_str += (
-            f'\n\n{self.problem_func}' # add this particular problem, f6(), to the prompt
-        )
+        prompt_str += f"\n\n{self.problem_func}"  # add this particular problem, f6(), to the prompt
         if code_batch is None:
             prompt_str += "\n"
         else:
             prompt_str += (
-                f'\n\n# Old version of g6()' 
-                f'\n# TODO: fix bugs in the code below\n' 
+                f"\n\n# Old version of g6()" f"\n# TODO: fix bugs in the code below\n"
             )
             if isinstance(code_batch, list):
                 # TODO: get nearby genotypes
@@ -952,14 +964,12 @@
             elif isinstance(code_batch, str):
                 prompt_str += code_batch
 
-            prompt_str += f'\n\n# Fixed version of g6()' 
-            
-        prompt_str += (
-            f'\n{self.solution_preamble}'
-        )
-
-        template = f'{P3_IMPORTS}\n{self.solution_preamble}'
-        return {'prompt': prompt_str, 'template': template}
+            prompt_str += f"\n\n# Fixed version of g6()"
+
+        prompt_str += f"\n{self.solution_preamble}"
+
+        template = f"{P3_IMPORTS}\n{self.solution_preamble}"
+        return {"prompt": prompt_str, "template": template}
 
     def generate_programs(self, code_batch: list[str]) -> list[P3Solution]:
         """Generate new programs with a mutation model and evaluate them."""
@@ -969,7 +979,7 @@
         )
 
         for i, gp in enumerate(generated_programs):
-            i_assert = gp.find('assert')
+            i_assert = gp.find("assert")
             generated_programs[i] = gp[:i_assert].strip()
 
         if self.config.sandbox:
@@ -986,7 +996,7 @@
         else:
             # TODO: handle (probably inside of pool_exec_processes) all cases where the generated code returns
             # a generator type. The multithreaded execution pickles things and generators can't be pickled
-            # which causes the whole thing to error out. 
+            # which causes the whole thing to error out.
             # For now, try/except and re-try.
             try:
                 results = pool_exec_processes(
@@ -998,9 +1008,11 @@
                 )
             except Exception as e:
                 return self.generate_programs(code_batch)
-            
-        results = [{'program_str': gen_prog, 'result_obj': res_obj, 'config': self.config}
-                    for (gen_prog, res_obj) in zip(generated_programs, results)]
+
+        results = [
+            {"program_str": gen_prog, "result_obj": res_obj, "config": self.config}
+            for (gen_prog, res_obj) in zip(generated_programs, results)
+        ]
         return [P3Solution(**p) for p in results]
 
     def evaluate_solution(self, sol: P3Solution) -> bool:
@@ -1010,7 +1022,7 @@
         if self.ans_type is not None:
             return type_check(self.ans_type, sol.result_obj)
 
-        eval_code = ( 
+        eval_code = (
             f"{P3_IMPORTS}\n"
             f"{self.problem_func}\n"
             f"def run_eval():\n"
@@ -1019,7 +1031,7 @@
 
         result = pool_exec_processes(
             eval_code,
-            func_name='run_eval',
+            func_name="run_eval",
             timeout=self.config.timeout,
             processes=self.config.processes,
             debug=self.config.debug,
@@ -1048,11 +1060,332 @@
         sols = [s.program_str for s in sol_list]
         program_list = list(map(self.construct_prompt, sols))
         new_sols = self.generate_programs(program_list)
-        return new_sols 
-
-<<<<<<< HEAD
-    def to_behavior_space(self, x: Sodaracer) -> Optional[Phenotype]:
-        raise NotImplementedError
+        return new_sols
+
+
+class P3ProbSolResult(Genotype):
+    def __init__(self, program_str: str, result_obj: dict, config: P3ProbSolEnvConfig):
+        """
+        Genotype for a programming puzzle problem+solution pair.
+        Args:
+            program_str: the code for the pair.
+            result_obj: the result of the solution.
+            config: environment config
+        """
+        self.program_str = program_str
+        self.result_obj = result_obj
+        self.config = config
+
+        i_f6 = program_str.find("def f6_2(")
+        i_g6 = program_str.find("def g6_2(")
+        i_assert = program_str.find("assert")
+        self.problem_func = self.program_str[i_f6:i_g6].strip()
+        self.solution_func = self.program_str[i_g6:i_assert].strip()
+
+        # When comparing for phenotype, just use import statement and new probsol
+        baseline = '''from typing import List
+
+def f1_1(s: str):
+    return "Hello " + s == "Hello world"
+
+def g1_1():
+    """Find a string that when concatenated onto 'Hello ' gives 'Hello world'."""
+    return "world"'''
+        self.baseline_emb = np.array(
+            get_embedding(baseline, engine=self.config.embedding_model_path)
+        )
+
+        if self.config.embedding_model_type == "hf":
+            self.pl = pipeline(
+                "feature-extraction", model=self.config.embedding_model_path
+            )
+            seed_features = np.array(self.pl(baseline))
+            self.scaler = StandardScaler()
+            seed_features_scaled = self.scaler.fit_transform(np.squeeze(seed_features))
+            self.pca = PCA(0.95)
+            self.pca.fit(seed_features_scaled)
+
+    def __str__(self) -> str:
+        return self.program_str
+
+    def to_phenotype(self) -> Optional[Phenotype]:
+        if self.config.embedding_model_type == "openai":
+            compare_str = (
+                self.program_str
+            )  # TODO: remove comments from f6_2 for diversity measurement
+            i_assert = compare_str.find("assert")
+            if i_assert > -1:
+                compare_str = compare_str[:i_assert]
+            emb = np.array(
+                get_embedding(compare_str, engine=self.config.embedding_model_path)
+            )
+            return cosine_similarity(emb, self.baseline_emb)
+        elif self.config.embedding_model_type == "hf":
+            features = np.array(self.pl(self.program_str))
+            features_scaled = self.scaler.transform(np.squeeze(features))
+            pca_features = self.pca.transform(features_scaled)
+            return pca_features.max(axis=0).flatten()
+
+    def __getstate__(self):
+        state = self.__dict__.copy()
+        if "pl" in state:
+            del state["pl"]
+        if "scaler" in state:
+            del state["scaler"]
+        if "pca" in state:
+            del state["pca"]
+        return state
+
+
+class P3ProbSol(BaseEnvironment[P3ProbSolResult]):
+    def __init__(
+        self,
+        config: P3ProbSolEnvConfig,
+        mutation_model: MutationModel,
+    ) -> None:
+        """
+        The objective is to generate problem+solution pairs.
+        Args:
+            config: the config file path or dict.
+            mutation_model: the diff model (or alternatives).
+            ans_type: answer type
+        """
+        self.mutation_model = mutation_model
+        self.config = config
+        self.batch_size = self.config.batch_size
+        self.seed_index = self.config.starting_seed
+        self.rng = None
+
+        if self.config.prompt_size == "long":
+            self.prompt_seed = P3_PROBSOL_LONG_SEED
+        elif self.config.prompt_size == "med":
+            self.prompt_seed = P3_PROBSOL_MED_SEED
+        else:
+            raise ValueError("No seed string found")
+
+        # Use the first example in the prompt seed as basis for embedding sizes
+        i_first = self.prompt_seed.find("assert")
+        first_example = self.prompt_seed[:i_first].strip()
+
+        if self.config.embedding_model_type == "openai":
+            self.genotype_ndim: int = 1
+            self.genotype_space = np.repeat([[0, 1]], self.genotype_ndim, axis=0).T
+        elif self.config.embedding_model_type == "hf":
+            # Dummy to get behavior space shape
+            dummy_pl = pipeline(
+                "feature-extraction", model=self.config.embedding_model_path
+            )
+            dummy_features = np.array(dummy_pl(first_example))
+            dummy_scaler = StandardScaler()
+            dummy_features_scaled = dummy_scaler.fit_transform(
+                np.squeeze(dummy_features)
+            )
+            dummy_pca = PCA(0.95)
+            dummy_pca_features = dummy_pca.fit_transform(dummy_features_scaled)
+            self.genotype_ndim: int = dummy_pca_features.shape[-1]
+            self.genotype_space = np.repeat([[-20, 20]], self.genotype_ndim, axis=0).T
+
+        # Get info for the seed puzzle that will be mutated
+        # This puzzle is at the index of the puzzles array specified by self.seed_index
+        # TODO: put this in a method or in construct_prompt()?
+        puzzles = requests.get(
+            "https://raw.githubusercontent.com/microsoft/PythonProgrammingPuzzles/v0.2/puzzles/puzzles.json"
+        ).json()
+        puzzle = puzzles[self.seed_index]
+        if len(puzzle["sol_bodies"]) == 0:
+            raise ValueError(
+                f"No sample solution is provided for the puzzle at index {self.seed_index}"
+            )
+
+        f6_1 = puzzle["sat"].replace("def sat(", "def f6_1(")  # problem form is f6_1()
+        g6_1 = puzzle["sol_header"].replace(
+            "def sol(", "def g6_1("
+        )  # solution form is g6_1()
+        if self.config.prompt_size == "long":
+            g6_1 += "\n" + puzzle["sol_docstring"]  # add in the docstring
+        g6_1 += (
+            "\n" + puzzle["sol_bodies"][0]
+        )  # include the first example solution function body
+
+        self.original_probsol = f6_1 + "\n\n" + g6_1 + "\n\n" + "assert f6_1(g6_1())"
+        self.new_probsol_preamble = "def f6_2("
+
+    def get_rng_state(self) -> Optional[np.random._generator.Generator]:
+        warnings.warn("WARNING: rng state not used in this environment")
+        return None
+
+    def set_rng_state(self, rng_state: Optional[np.random._generator.Generator]):
+        warnings.warn("WARNING: rng state not used in this environment")
+        pass
+
+    def construct_prompt(
+        self, code_batch: Optional[Union[list[str], str]] = None
+    ) -> dict[str, str]:
+        prompt_str = self.prompt_seed
+
+        if code_batch is None:
+            # prompt with prob+sol from P3 dataset
+            prompt_str += (
+                f"\n\n{self.original_probsol}"  # add this particular probsol, f6_1() and g6_1(), to the prompt
+                f"\n\n{self.new_probsol_preamble}"  # add f6_2() preamble to the prompt
+            )
+        else:
+            # prompt with prob+sol that is given (one that was the output of a prev mutation)
+            if isinstance(code_batch, list):
+                # TODO: get nearby genotypes
+                program_str = code_batch[0]
+            elif isinstance(code_batch, str):
+                program_str = code_batch
+
+            # the prev output was f6_2 and g6_2, so now make it f6_1 and g6_1 for the prompt
+            # and remove comments (which contain changes from prev f6_1) from new f6_1
+            # TODO: pass in the whole object instead of the program_str since it already parsed some of this?
+            i_f6 = program_str.find("def f6_2")
+            program_str = program_str[i_f6:]  # remove import statement
+            program_str = program_str.replace("f6_2(", "f6_1(")
+            program_str = program_str.replace("g6_2(", "g6_1(")
+            i_g6 = program_str.find("def g6_1(")
+            # remove comments with """
+            program_str = (
+                re.sub('""".*"""', "", program_str[:i_g6]) + program_str[i_g6:]
+            )
+            # remove comments with # (and remove empty lines)
+            i_g6 = program_str.find("def g6_1(")
+            lines = program_str[:i_g6].strip().split("\n")
+            new_lines = []
+            for l in lines:
+                if l.strip().startswith("#") or len(l.strip()) == 0:
+                    continue
+                new_lines.append(l)
+            program_str = "\n".join(new_lines) + "\n\n" + program_str[i_g6:]
+            program_str = program_str.strip()
+
+            prompt_str += f"\n\n{program_str}" f"\n\n{self.new_probsol_preamble}"
+
+        template = f"{P3_IMPORTS}\n{self.new_probsol_preamble}"
+        return {"prompt": prompt_str, "template": template}
+
+    def generate_programs(self, code_batch: list[str]) -> list[P3ProbSolResult]:
+        """Generate new programs with a mutation model and evaluate them."""
+        local_scope_exec = False
+        generated_programs = self.mutation_model.generate_programs(
+            code_batch, local_scope_exec
+        )
+
+        if self.config.sandbox:
+            results = []
+            for code in generated_programs:
+                resp = requests.post(
+                    f"{self.sandbox_server}/eval_p3_solution",
+                    json={"code": code, "timeout": self.config.timeout},
+                    timeout=self.config.timeout,
+                )
+                if resp.status_code == 200:
+                    return_dict = json.loads(resp.text)
+                    results.append(return_dict)
+        else:
+            # TODO: handle (probably inside of pool_exec_processes) all cases where the generated code returns
+            # a generator type. The multithreaded execution pickles things and generators can't be pickled
+            # which causes the whole thing to error out.
+            # For now, try/except and re-try.
+            try:
+                results = pool_exec_processes(
+                    generated_programs,
+                    func_name="g6_2",
+                    timeout=self.config.timeout,
+                    processes=self.config.processes,
+                    debug=self.config.debug,
+                )
+            except Exception as e:
+                return self.generate_programs(code_batch)
+
+        results = [
+            {"program_str": gen_prog, "result_obj": res_obj, "config": self.config}
+            for (gen_prog, res_obj) in zip(generated_programs, results)
+        ]
+        return [P3ProbSolResult(**p) for p in results]
+
+    def fitness(self, probsol: P3ProbSolResult) -> float:
+        """
+        Fitness is the inverse of pass@k of the problem func.
+        We want a pass@k of >0 so that the problem is reasonably solvable.
+        So fitness=0 if unsolved (which is still better than -np.inf).
+        Other than that, more difficult (lower pass@k) => higher fitness.
+        """
+        if isinstance(probsol.result_obj, ExecResult):
+            return -np.inf
+
+        # TODO: check type expected by f6_2 if any?
+        # TODO: implement checks for absolute triviality of f6_2 requirements
+        #   the fitness function being based on pass@k might take care of this though
+
+        eval_code = (
+            f"{P3_IMPORTS}\n"
+            f"{probsol.problem_func}\n"
+            f"def run_eval():\n"
+            f"    return f6_2({probsol.result_obj})"
+        )
+
+        # Run code to see if g6_2 solves f6_2
+        result = pool_exec_processes(
+            eval_code,
+            func_name="run_eval",
+            timeout=self.config.timeout,
+            processes=self.config.processes,
+            debug=self.config.debug,
+        )
+
+        if result[0] != True:
+            return -np.inf
+
+        ### Do pass@k eval ###
+
+        # Get f6_2() and make it the new f6()
+        problem_str = probsol.problem_func.replace("def f6_2(", "def f6(")
+        # Remove comments with """
+        problem_str = re.sub('""".*"""', "", problem_str)
+        # Remove comments with # (and remove empty lines)
+        lines = problem_str.strip().split("\n")
+        new_lines = []
+        for l in lines:
+            if l.strip().startswith("#") or len(l.strip()) == 0:
+                continue
+            new_lines.append(l)
+        problem_str = "\n".join(new_lines)
+        # Get solution_preamble for g6()
+        i_end_preamble = probsol.solution_func.find("):")
+        solution_preamble = probsol.solution_func[: i_end_preamble + 2].replace(
+            "def g6_2(", "def g6("
+        )
+
+        p3_problem = P3Problem(
+            self.config,  # TODO: make an actual P3ProblemEnvConfig
+            self.mutation_model,
+            problem_str=problem_str,
+            solution_preamble=solution_preamble,
+        )
+        solutions = []
+        for _ in range(self.config.eval_k // self.config.batch_size + 1):
+            solutions += p3_problem.random()
+
+        c = 0
+        for s in solutions:
+            if p3_problem.evaluate_solution(s) == True:
+                c += 1
+
+        pak = pass_at_k(len(solutions), c, self.config.eval_k)
+        return 1 / pak if pak > 0 else 0
+
+    def random(self) -> list[P3ProbSolResult]:
+        program_list = [self.construct_prompt() for _ in range(self.config.batch_size)]
+        new_probsols = self.generate_programs(program_list)
+        return new_probsols
+
+    def mutate(self, probsol_list: list[P3ProbSolResult]) -> list[P3ProbSolResult]:
+        probsols = [pb.program_str for pb in probsol_list]
+        program_list = list(map(self.construct_prompt, probsols))
+        new_probsols = self.generate_programs(program_list)
+        return new_probsols
 
 
 class PoetryGenotype(PromptGenotype):
@@ -1198,303 +1531,4 @@
         return [PoetryGenotype(poem=c) for c in results]
 
     def fitness(self, x: PoetryGenotype) -> float:
-        return x.evaluate(self.eval_model)
-=======
-class P3ProbSolResult(Genotype):
-    def __init__(self, program_str: str, result_obj: dict, config: P3ProbSolEnvConfig):
-        """
-        Genotype for a programming puzzle problem+solution pair.
-        Args:
-            program_str: the code for the pair.
-            result_obj: the result of the solution.
-            config: environment config
-        """
-        self.program_str = program_str
-        self.result_obj = result_obj
-        self.config = config
-
-        i_f6 = program_str.find('def f6_2(')
-        i_g6 = program_str.find('def g6_2(')
-        i_assert = program_str.find('assert')
-        self.problem_func = self.program_str[i_f6:i_g6].strip()
-        self.solution_func = self.program_str[i_g6:i_assert].strip()
-
-        # When comparing for phenotype, just use import statement and new probsol
-        baseline = '''from typing import List
-
-def f1_1(s: str):
-    return "Hello " + s == "Hello world"
-
-def g1_1():
-    """Find a string that when concatenated onto 'Hello ' gives 'Hello world'."""
-    return "world"'''
-        self.baseline_emb = np.array(get_embedding(baseline, engine=self.config.embedding_model_path))
-
-        if self.config.embedding_model_type == 'hf':
-            self.pl = pipeline('feature-extraction', model=self.config.embedding_model_path)
-            seed_features = np.array(self.pl(baseline))
-            self.scaler = StandardScaler()
-            seed_features_scaled = self.scaler.fit_transform(np.squeeze(seed_features))
-            self.pca = PCA(.95)
-            self.pca.fit(seed_features_scaled)
-
-    def __str__(self) -> str:
-        return self.program_str
-
-    def to_phenotype(self) -> Optional[Phenotype]:
-        if self.config.embedding_model_type == 'openai':
-            compare_str = self.program_str # TODO: remove comments from f6_2 for diversity measurement
-            i_assert = compare_str.find('assert')
-            if i_assert > -1:
-                compare_str = compare_str[:i_assert]
-            emb = np.array(get_embedding(compare_str, engine=self.config.embedding_model_path))
-            return cosine_similarity(emb, self.baseline_emb)
-        elif self.config.embedding_model_type == 'hf':
-            features = np.array(self.pl(self.program_str))
-            features_scaled = self.scaler.transform(np.squeeze(features))
-            pca_features = self.pca.transform(features_scaled)
-            return pca_features.max(axis=0).flatten()
-
-    def __getstate__(self):
-        state = self.__dict__.copy()
-        if 'pl' in state: del state['pl']
-        if 'scaler' in state: del state['scaler']
-        if 'pca' in state: del state['pca']
-        return state
-
-class P3ProbSol(BaseEnvironment[P3ProbSolResult]):
-
-    def __init__(
-        self,
-        config: P3ProbSolEnvConfig,
-        mutation_model: MutationModel,
-    ) -> None:
-        """
-        The objective is to generate problem+solution pairs.
-        Args:
-            config: the config file path or dict.
-            mutation_model: the diff model (or alternatives).
-            ans_type: answer type
-        """
-        self.mutation_model = mutation_model
-        self.config = config
-        self.batch_size = self.config.batch_size
-        self.seed_index = self.config.starting_seed
-        self.rng = None
-
-        if self.config.prompt_size == 'long':
-            self.prompt_seed = P3_PROBSOL_LONG_SEED
-        elif self.config.prompt_size == 'med':
-            self.prompt_seed = P3_PROBSOL_MED_SEED
-        else:
-            raise ValueError('No seed string found')
-
-        # Use the first example in the prompt seed as basis for embedding sizes
-        i_first = self.prompt_seed.find('assert')
-        first_example = self.prompt_seed[:i_first].strip()
-
-        if self.config.embedding_model_type == 'openai':
-            self.genotype_ndim: int = 1
-            self.genotype_space = np.repeat([[0, 1]], self.genotype_ndim, axis=0).T
-        elif self.config.embedding_model_type == 'hf':
-            # Dummy to get behavior space shape
-            dummy_pl = pipeline('feature-extraction', model=self.config.embedding_model_path)
-            dummy_features = np.array(dummy_pl(first_example))
-            dummy_scaler = StandardScaler()
-            dummy_features_scaled = dummy_scaler.fit_transform(np.squeeze(dummy_features))
-            dummy_pca = PCA(.95)
-            dummy_pca_features = dummy_pca.fit_transform(dummy_features_scaled)
-            self.genotype_ndim: int = dummy_pca_features.shape[-1]
-            self.genotype_space = np.repeat([[-20, 20]], self.genotype_ndim, axis=0).T
-
-
-        # Get info for the seed puzzle that will be mutated
-        # This puzzle is at the index of the puzzles array specified by self.seed_index
-        # TODO: put this in a method or in construct_prompt()?
-        puzzles = requests.get("https://raw.githubusercontent.com/microsoft/PythonProgrammingPuzzles/v0.2/puzzles/puzzles.json").json()
-        puzzle = puzzles[self.seed_index]
-        if len(puzzle['sol_bodies']) == 0:
-            raise ValueError(f'No sample solution is provided for the puzzle at index {self.seed_index}')
-
-        f6_1 = puzzle['sat'].replace('def sat(', 'def f6_1(') # problem form is f6_1()
-        g6_1 = puzzle['sol_header'].replace('def sol(', 'def g6_1(') # solution form is g6_1()
-        if self.config.prompt_size == 'long':
-            g6_1 += '\n' + puzzle['sol_docstring'] # add in the docstring
-        g6_1 += '\n' + puzzle['sol_bodies'][0] # include the first example solution function body
-
-        self.original_probsol = f6_1 + '\n\n' + g6_1 + '\n\n' + "assert f6_1(g6_1())" 
-        self.new_probsol_preamble = 'def f6_2(' 
-
-    def get_rng_state(self) -> Optional[np.random._generator.Generator]:
-        warnings.warn("WARNING: rng state not used in this environment")
-        return None
-    
-    def set_rng_state(self, rng_state: Optional[np.random._generator.Generator]):
-        warnings.warn("WARNING: rng state not used in this environment")
-        pass
-
-    def construct_prompt(self, code_batch: Optional[Union[list[str], str]] = None) -> dict[str, str]:
-        prompt_str = self.prompt_seed
-
-        if code_batch is None:
-            # prompt with prob+sol from P3 dataset 
-            prompt_str += (
-                f'\n\n{self.original_probsol}' # add this particular probsol, f6_1() and g6_1(), to the prompt
-                f'\n\n{self.new_probsol_preamble}' # add f6_2() preamble to the prompt
-            )
-        else:
-            # prompt with prob+sol that is given (one that was the output of a prev mutation)
-            if isinstance(code_batch, list):
-                # TODO: get nearby genotypes
-                program_str = code_batch[0]
-            elif isinstance(code_batch, str):
-                program_str = code_batch
-
-            # the prev output was f6_2 and g6_2, so now make it f6_1 and g6_1 for the prompt
-            # and remove comments (which contain changes from prev f6_1) from new f6_1
-            # TODO: pass in the whole object instead of the program_str since it already parsed some of this?
-            i_f6 = program_str.find('def f6_2')
-            program_str = program_str[i_f6:] # remove import statement
-            program_str = program_str.replace('f6_2(', 'f6_1(')
-            program_str = program_str.replace('g6_2(', 'g6_1(')
-            i_g6 = program_str.find('def g6_1(')
-            # remove comments with """
-            program_str = re.sub('""".*"""', '', program_str[:i_g6]) + program_str[i_g6:]
-            # remove comments with # (and remove empty lines)
-            i_g6 = program_str.find('def g6_1(')
-            lines = program_str[:i_g6].strip().split('\n')
-            new_lines = []
-            for l in lines:
-                if l.strip().startswith("#") or len(l.strip()) == 0:
-                    continue
-                new_lines.append(l)
-            program_str = '\n'.join(new_lines) + '\n\n' + program_str[i_g6:]
-            program_str = program_str.strip()
-
-            prompt_str += (
-                f'\n\n{program_str}'
-                f'\n\n{self.new_probsol_preamble}'
-            )
-
-        template = f'{P3_IMPORTS}\n{self.new_probsol_preamble}'
-        return {'prompt': prompt_str, 'template': template}
-
-    def generate_programs(self, code_batch: list[str]) -> list[P3ProbSolResult]:
-        """Generate new programs with a mutation model and evaluate them."""
-        local_scope_exec = False
-        generated_programs = self.mutation_model.generate_programs(
-            code_batch, local_scope_exec
-        )
-
-        if self.config.sandbox:
-            results = []
-            for code in generated_programs:
-                resp = requests.post(
-                    f"{self.sandbox_server}/eval_p3_solution",
-                    json={"code": code, "timeout": self.config.timeout},
-                    timeout=self.config.timeout,
-                )
-                if resp.status_code == 200:
-                    return_dict = json.loads(resp.text)
-                    results.append(return_dict)
-        else:
-            # TODO: handle (probably inside of pool_exec_processes) all cases where the generated code returns
-            # a generator type. The multithreaded execution pickles things and generators can't be pickled
-            # which causes the whole thing to error out. 
-            # For now, try/except and re-try.
-            try:
-                results = pool_exec_processes(
-                    generated_programs,
-                    func_name="g6_2",
-                    timeout=self.config.timeout,
-                    processes=self.config.processes,
-                    debug=self.config.debug,
-                )
-            except Exception as e:
-                return self.generate_programs(code_batch)
-
-
-        results = [{'program_str': gen_prog, 'result_obj': res_obj, 'config': self.config}
-                    for (gen_prog, res_obj) in zip(generated_programs, results)]
-        return [P3ProbSolResult(**p) for p in results]
-
-    def fitness(self, probsol: P3ProbSolResult) -> float:
-        """
-        Fitness is the inverse of pass@k of the problem func.
-        We want a pass@k of >0 so that the problem is reasonably solvable.
-        So fitness=0 if unsolved (which is still better than -np.inf).
-        Other than that, more difficult (lower pass@k) => higher fitness.
-        """
-        if isinstance(probsol.result_obj, ExecResult):
-            return -np.inf
-        
-        # TODO: check type expected by f6_2 if any?
-        # TODO: implement checks for absolute triviality of f6_2 requirements
-        #   the fitness function being based on pass@k might take care of this though
-
-        eval_code = ( 
-            f"{P3_IMPORTS}\n"
-            f"{probsol.problem_func}\n"
-            f"def run_eval():\n"
-            f"    return f6_2({probsol.result_obj})"
-        )
-
-        # Run code to see if g6_2 solves f6_2
-        result = pool_exec_processes(
-            eval_code,
-            func_name='run_eval',
-            timeout=self.config.timeout,
-            processes=self.config.processes,
-            debug=self.config.debug,
-        )
-
-        if result[0] != True:
-            return -np.inf
-
-        ### Do pass@k eval ###
-
-        # Get f6_2() and make it the new f6()
-        problem_str = probsol.problem_func.replace('def f6_2(', 'def f6(')
-        # Remove comments with """
-        problem_str = re.sub('""".*"""', '', problem_str)
-        # Remove comments with # (and remove empty lines)
-        lines = problem_str.strip().split('\n')
-        new_lines = []
-        for l in lines:
-            if l.strip().startswith("#") or len(l.strip()) == 0:
-                continue
-            new_lines.append(l)
-        problem_str = '\n'.join(new_lines)
-        # Get solution_preamble for g6()
-        i_end_preamble = probsol.solution_func.find('):')
-        solution_preamble = probsol.solution_func[:i_end_preamble+2].replace('def g6_2(', 'def g6(')
-
-        p3_problem = P3Problem(
-            self.config, # TODO: make an actual P3ProblemEnvConfig
-            self.mutation_model,
-            problem_str=problem_str,
-            solution_preamble=solution_preamble
-        )
-        solutions = []
-        for _ in range(self.config.eval_k // self.config.batch_size + 1):
-            solutions += p3_problem.random()
-
-        c = 0
-        for s in solutions:
-            if p3_problem.evaluate_solution(s) == True:
-                c += 1
-
-        pak = pass_at_k(len(solutions), c, self.config.eval_k)
-        return 1 / pak if pak > 0 else 0
-
-    def random(self) -> list[P3ProbSolResult]:
-        program_list = [self.construct_prompt() for _ in range(self.config.batch_size)]
-        new_probsols = self.generate_programs(program_list)
-        return new_probsols
-
-    def mutate(self, probsol_list: list[P3ProbSolResult]) -> list[P3ProbSolResult]:
-        probsols = [pb.program_str for pb in probsol_list]
-        program_list = list(map(self.construct_prompt, probsols))
-        new_probsols = self.generate_programs(program_list)
-        return new_probsols 
->>>>>>> afdbf6dd
+        return x.evaluate(self.eval_model)